package main

import (
	"math/rand"
	"os"
	"time"

<<<<<<< HEAD
	"github.com/DataDog/aptly/aptly"
	"github.com/DataDog/aptly/cmd"
=======
	"github.com/aptly-dev/aptly/aptly"
	"github.com/aptly-dev/aptly/cmd"

	_ "embed"
>>>>>>> 77e02bf7
)

//go:generate sh -c "make -s version | tr -d '\n' > VERSION"
//go:embed VERSION
var Version string

func main() {
	if Version == "" {
		Version = "unknown"
	}

	aptly.Version = Version

	rand.Seed(time.Now().UnixNano())

	os.Exit(cmd.Run(cmd.RootCommand(), os.Args[1:], true))
}<|MERGE_RESOLUTION|>--- conflicted
+++ resolved
@@ -5,15 +5,10 @@
 	"os"
 	"time"
 
-<<<<<<< HEAD
 	"github.com/DataDog/aptly/aptly"
 	"github.com/DataDog/aptly/cmd"
-=======
-	"github.com/aptly-dev/aptly/aptly"
-	"github.com/aptly-dev/aptly/cmd"
 
 	_ "embed"
->>>>>>> 77e02bf7
 )
 
 //go:generate sh -c "make -s version | tr -d '\n' > VERSION"
