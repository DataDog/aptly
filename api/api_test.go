package api

import (
	"encoding/json"
	"io"
	"net/http"
	"net/http/httptest"
	"os"
	"strings"
	"testing"

<<<<<<< HEAD
	ctx "github.com/DataDog/aptly/context"
=======
	"github.com/aptly-dev/aptly/aptly"
	ctx "github.com/aptly-dev/aptly/context"
>>>>>>> 77e02bf7
	"github.com/gin-gonic/gin"

	"github.com/smira/flag"

	. "gopkg.in/check.v1"
)

func Test(t *testing.T) {
	TestingT(t)
}

type ApiSuite struct {
	context    *ctx.AptlyContext
	flags      *flag.FlagSet
	configFile *os.File
	router     http.Handler
}

var _ = Suite(&ApiSuite{})

func createTestConfig() *os.File {
	file, err := os.CreateTemp("", "aptly")
	if err != nil {
		return nil
	}
	jsonString, err := json.Marshal(gin.H{
		"architectures": []string{},
		"enableMetricsEndpoint": true,
	})
	if err != nil {
		return nil
	}
	file.Write(jsonString)
	return file
}

func (s *ApiSuite) SetUpSuite(c *C) {
	aptly.Version = "testVersion"
	file := createTestConfig()
	c.Assert(file, NotNil)
	s.configFile = file

	flags := flag.NewFlagSet("fakeFlags", flag.ContinueOnError)
	flags.Bool("no-lock", false, "dummy")
	flags.Int("db-open-attempts", 3, "dummy")
	flags.String("config", s.configFile.Name(), "dummy")
	flags.String("architectures", "", "dummy")
	s.flags = flags

	context, err := ctx.NewContext(s.flags)
	c.Assert(err, IsNil)

	s.context = context
	s.router = Router(context)
}

func (s *ApiSuite) TearDownSuite(c *C) {
	os.Remove(s.configFile.Name())
	s.context.Shutdown()
}

func (s *ApiSuite) SetUpTest(c *C) {
}

func (s *ApiSuite) TearDownTest(c *C) {
}

func (s *ApiSuite) HTTPRequest(method string, url string, body io.Reader) (*httptest.ResponseRecorder, error) {
	w := httptest.NewRecorder()
	req, err := http.NewRequest(method, url, body)
	if err != nil {
		return nil, err
	}
	req.Header.Add("Content-Type", "application/json")
	s.router.ServeHTTP(w, req)
	return w, nil
}

func (s *ApiSuite) TestGinRunsInReleaseMode(c *C) {
	c.Check(gin.Mode(), Equals, gin.ReleaseMode)
}

func (s *ApiSuite) TestGetVersion(c *C) {
	response, err := s.HTTPRequest("GET", "/api/version", nil)
	c.Assert(err, IsNil)
	c.Check(response.Code, Equals, 200)
	c.Check(response.Body.String(), Matches, "{\"Version\":\"" + aptly.Version + "\"}")
}

func (s *ApiSuite) TestGetReadiness(c *C) {
	response, err := s.HTTPRequest("GET", "/api/ready", nil)
	c.Assert(err, IsNil)
	c.Check(response.Code, Equals, 200)
	c.Check(response.Body.String(), Matches, "{\"Status\":\"Aptly is ready\"}")
}

func (s *ApiSuite) TestGetHealthiness(c *C) {
	response, err := s.HTTPRequest("GET", "/api/healthy", nil)
	c.Assert(err, IsNil)
	c.Check(response.Code, Equals, 200)
	c.Check(response.Body.String(), Matches, "{\"Status\":\"Aptly is healthy\"}")
}

func (s *ApiSuite) TestGetMetrics(c *C) {
	response, err := s.HTTPRequest("GET", "/api/metrics", nil)
	c.Assert(err, IsNil)
	c.Check(response.Code, Equals, 200)
	b := strings.Replace(response.Body.String(), "\n", "", -1)
	c.Check(b, Matches, ".*# TYPE aptly_api_http_requests_in_flight gauge.*")
	c.Check(b, Matches, ".*# TYPE aptly_api_http_requests_total counter.*")
	c.Check(b, Matches, ".*# TYPE aptly_api_http_request_size_bytes summary.*")
	c.Check(b, Matches, ".*# TYPE aptly_api_http_response_size_bytes summary.*")
	c.Check(b, Matches, ".*# TYPE aptly_api_http_request_duration_seconds summary.*")
	c.Check(b, Matches, ".*# TYPE aptly_build_info gauge.*")
	c.Check(b, Matches, ".*aptly_build_info.*version=\"testVersion\".*")
}

func (s *ApiSuite) TestTruthy(c *C) {
	c.Check(truthy("no"), Equals, false)
	c.Check(truthy("n"), Equals, false)
	c.Check(truthy("off"), Equals, false)
	c.Check(truthy("false"), Equals, false)
	c.Check(truthy("0"), Equals, false)
	c.Check(truthy(false), Equals, false)
	c.Check(truthy(0), Equals, false)

	c.Check(truthy("y"), Equals, true)
	c.Check(truthy("yes"), Equals, true)
	c.Check(truthy("t"), Equals, true)
	c.Check(truthy("true"), Equals, true)
	c.Check(truthy("1"), Equals, true)
	c.Check(truthy(true), Equals, true)
	c.Check(truthy(1), Equals, true)

	c.Check(truthy(nil), Equals, false)

	c.Check(truthy("foobar"), Equals, true)
	c.Check(truthy(-1), Equals, true)
	c.Check(truthy(gin.H{}), Equals, true)
}<|MERGE_RESOLUTION|>--- conflicted
+++ resolved
@@ -9,12 +9,8 @@
 	"strings"
 	"testing"
 
-<<<<<<< HEAD
+	"github.com/DataDog/aptly/aptly"
 	ctx "github.com/DataDog/aptly/context"
-=======
-	"github.com/aptly-dev/aptly/aptly"
-	ctx "github.com/aptly-dev/aptly/context"
->>>>>>> 77e02bf7
 	"github.com/gin-gonic/gin"
 
 	"github.com/smira/flag"
@@ -41,7 +37,7 @@
 		return nil
 	}
 	jsonString, err := json.Marshal(gin.H{
-		"architectures": []string{},
+		"architectures":         []string{},
 		"enableMetricsEndpoint": true,
 	})
 	if err != nil {
@@ -101,7 +97,7 @@
 	response, err := s.HTTPRequest("GET", "/api/version", nil)
 	c.Assert(err, IsNil)
 	c.Check(response.Code, Equals, 200)
-	c.Check(response.Body.String(), Matches, "{\"Version\":\"" + aptly.Version + "\"}")
+	c.Check(response.Body.String(), Matches, "{\"Version\":\""+aptly.Version+"\"}")
 }
 
 func (s *ApiSuite) TestGetReadiness(c *C) {
