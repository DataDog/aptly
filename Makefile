GOVERSION=$(shell go version | awk '{print $$3;}')
TAG="$(shell git describe --tags --always)"
VERSION=$(shell echo $(TAG) | sed 's@^v@@' | sed 's@-@+@g' | tr -d '\n')
PACKAGES=context database deb files gpg http query swift s3 utils
PYTHON?=python3
TESTS?=
BINPATH?=$(GOPATH)/bin
RUN_LONG_TESTS?=yes
COVERAGE_DIR?=$(shell mktemp -d)

all: modules test bench check system-test

prepare:
	curl -sSfL https://raw.githubusercontent.com/golangci/golangci-lint/master/install.sh | sh -s -- -b $(shell go env GOPATH)/bin v1.50.1

modules:
	go mod download
	go mod verify
	go mod tidy -v

dev:
	go get -u github.com/laher/goxc

check: system/env
ifeq ($(RUN_LONG_TESTS), yes)
	golangci-lint run
	system/env/bin/flake8
endif

install:
	go generate
	go install -v

system/env: system/requirements.txt
ifeq ($(RUN_LONG_TESTS), yes)
	rm -rf system/env
	$(PYTHON) -m venv system/env
	system/env/bin/pip install -r system/requirements.txt
endif

system-test: install system/env
ifeq ($(RUN_LONG_TESTS), yes)
<<<<<<< HEAD
	if [ ! -e ~/aptly-fixture-db ]; then git clone https://github.com/aptly-dev//aptly-fixture-db.git ~/aptly-fixture-db/; fi
	if [ ! -e ~/aptly-fixture-pool ]; then git clone https://github.com/aptly-dev//aptly-fixture-pool.git ~/aptly-fixture-pool/; fi
	PATH=$(BINPATH)/:$(PATH) && . system/env/bin/activate && APTLY_VERSION=$(VERSION) $(PYTHON) system/run.py --long $(TESTS)
=======
	go generate
	go test -v -coverpkg="./..." -c -tags testruncli
	if [ ! -e ~/aptly-fixture-db ]; then git clone https://github.com/aptly-dev/aptly-fixture-db.git ~/aptly-fixture-db/; fi
	if [ ! -e ~/aptly-fixture-pool ]; then git clone https://github.com/aptly-dev/aptly-fixture-pool.git ~/aptly-fixture-pool/; fi
	PATH=$(BINPATH)/:$(PATH) && . system/env/bin/activate && APTLY_VERSION=$(VERSION) $(PYTHON) system/run.py --long $(TESTS) --coverage-dir $(COVERAGE_DIR)
>>>>>>> 77e02bf7
endif

test:
	go test -v ./... -gocheck.v=true -coverprofile=unit.out

bench:
	go test -v ./deb -run=nothing -bench=. -benchmem

mem.png: mem.dat mem.gp
	gnuplot mem.gp
	open mem.png

goxc: dev
	rm -rf root/
	mkdir -p root/usr/share/man/man1/ root/etc/bash_completion.d/ root/usr/share/zsh/vendor-completions/
	cp man/aptly.1 root/usr/share/man/man1
	cp completion.d/aptly root/etc/bash_completion.d/
	cp completion.d/_aptly root/usr/share/zsh/vendor-completions/
	gzip root/usr/share/man/man1/aptly.1
	go generate
	goxc -pv=$(VERSION) -max-processors=2 $(GOXC_OPTS)

release: GOXC_OPTS=-tasks-=bintray,go-vet,go-test,rmbin
release: goxc
	rm -rf build/
	mkdir -p build/
	mv xc-out/$(VERSION)/aptly_$(VERSION)_* build/

man:
	make -C man

version:
	@echo $(VERSION)

.PHONY: man modules version release goxc<|MERGE_RESOLUTION|>--- conflicted
+++ resolved
@@ -40,17 +40,11 @@
 
 system-test: install system/env
 ifeq ($(RUN_LONG_TESTS), yes)
-<<<<<<< HEAD
-	if [ ! -e ~/aptly-fixture-db ]; then git clone https://github.com/aptly-dev//aptly-fixture-db.git ~/aptly-fixture-db/; fi
-	if [ ! -e ~/aptly-fixture-pool ]; then git clone https://github.com/aptly-dev//aptly-fixture-pool.git ~/aptly-fixture-pool/; fi
-	PATH=$(BINPATH)/:$(PATH) && . system/env/bin/activate && APTLY_VERSION=$(VERSION) $(PYTHON) system/run.py --long $(TESTS)
-=======
 	go generate
 	go test -v -coverpkg="./..." -c -tags testruncli
 	if [ ! -e ~/aptly-fixture-db ]; then git clone https://github.com/aptly-dev/aptly-fixture-db.git ~/aptly-fixture-db/; fi
 	if [ ! -e ~/aptly-fixture-pool ]; then git clone https://github.com/aptly-dev/aptly-fixture-pool.git ~/aptly-fixture-pool/; fi
 	PATH=$(BINPATH)/:$(PATH) && . system/env/bin/activate && APTLY_VERSION=$(VERSION) $(PYTHON) system/run.py --long $(TESTS) --coverage-dir $(COVERAGE_DIR)
->>>>>>> 77e02bf7
 endif
 
 test:
